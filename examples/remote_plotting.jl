# Copyright (c) 2025 Uwe Fechner
# SPDX-License-Identifier: BSD-3-Clause

if Threads.nthreads() > 1
    function init_plotting()
        # Only add a worker if we don't have any dedicated worker processes
        if nprocs() < 2  # nprocs() counts main + workers, so < 2 means no dedicated workers
            if workers() < [2]
<<<<<<< HEAD
                sleep(0.5)
                if workers() < [2]
                    println("No dedicated workers found, adding 1 worker...")
                    addprocs(1)
                end
=======
                addprocs(1; exeflags=["-t 1", "--project", "--gcthreads=1,0"])
>>>>>>> 9cf1854e
            end
            if workers() != [2]
                @warn "workers: $(workers()), nthreads: $(Threads.nthreads())"
            end
            @assert workers() >= [2]  # Ensure we have at least two workers now
            @spawnat 2 eval(:(using ControlPlots))
            @eval @everywhere using FLORIDyn      # Ensure FLORIDyn (including WindFarm) is available on all workers
            
            # Use a completely isolated plt instance for this specific task
            @everywhere function rmt_plot_flow_field(wf, X, Y, Z, vis; msr=EffWind, fig=nothing)
                local_plt = ControlPlots.plt
                plotFlowField(local_plt, wf, X, Y, Z, vis; msr, fig)
                nothing
            end
            @everywhere function rmt_plot_flow_field(wf, X, Y, Z, vis, t_rel; msr=VelReduction)
                global plot_state
                if abs(t_rel) < 1e-6
                    plot_state = nothing
                end
                local_plt = ControlPlots.plt
                plot_state = plotFlowField(plot_state, local_plt, wf, X, Y, Z, vis, t_rel; msr)
                nothing
            end
            @everywhere function rmt_plot_measurements(wf, md, vis; separated, msr=VelReduction)
                # Use a fresh plt instance just for this task
                local_plt = ControlPlots.plt
                # Pass pltctrl=ControlPlots so that any internal plot_x calls on the (single-threaded) worker
                # have the ControlPlots module available for plotting.
                plotMeasurements(local_plt, wf, md, vis; separated=separated, msr, pltctrl=ControlPlots)
                nothing
            end
            @everywhere function rmt_plotx(times, plot_data...; ylabels=nothing, labels=nothing,
                                            fig="Wind Direction", xlabel="rel_time [s]", ysize=10, bottom=0.02, 
                                            legend_size=nothing, loc=nothing)
                p=ControlPlots.plotx(times, plot_data...; ylabels, labels, fig=fig, xlabel, ysize, bottom, 
                                     legend_size, loc)
                display(p)  # Ensure the plot is displayed
                nothing
            end
            @everywhere function rmt_plot(X, Ys; xlabel, ylabel, labels, xlims, ylims, ann, scatter, title, fig, ysize)
                if isnothing(labels)
                    p = pltctrl.plot(X, Ys; xlabel, ylabel, xlims, ylims, ann, scatter, title, fig, ysize)
                else
                    p = pltctrl.plot(X, Ys; xlabel, ylabel, labels, xlims, ylims, ann, scatter, title, fig, ysize)
                end
                display(p)  # Ensure the plot is displayed
                nothing
            end
            @everywhere function rmt_close_all()
                local_plt = ControlPlots.plt
                return local_plt.close("all")
            end         
        else
            println("Already have $(nprocs()-1) dedicated worker(s), total processes: $(nprocs())")
            println("Workers: $(workers())")
            
            # Ensure ControlPlots and FLORIDyn are loaded on existing workers
            @spawnat 2 eval(:(using ControlPlots))
            @eval @everywhere using FLORIDyn
        end
        nothing
    end
    init_plotting()  # This sets up workers and remote plotting capabilities   
end<|MERGE_RESOLUTION|>--- conflicted
+++ resolved
@@ -6,15 +6,11 @@
         # Only add a worker if we don't have any dedicated worker processes
         if nprocs() < 2  # nprocs() counts main + workers, so < 2 means no dedicated workers
             if workers() < [2]
-<<<<<<< HEAD
                 sleep(0.5)
                 if workers() < [2]
                     println("No dedicated workers found, adding 1 worker...")
-                    addprocs(1)
+                    addprocs(1; exeflags=["-t 1", "--project", "--gcthreads=1,0"])
                 end
-=======
-                addprocs(1; exeflags=["-t 1", "--project", "--gcthreads=1,0"])
->>>>>>> 9cf1854e
             end
             if workers() != [2]
                 @warn "workers: $(workers()), nthreads: $(Threads.nthreads())"
