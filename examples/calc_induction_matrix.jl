--- conflicted
+++ resolved
@@ -79,7 +79,6 @@
 end
 
 function calc_demand(time)
-<<<<<<< HEAD
     if USE_STEP
         # Example: step demand profile
         if time < 200+dt
@@ -87,18 +86,7 @@
         else
             return 0.999
         end
-=======
-    initial_demand = 0.4
-    final_demand = 0.8
-    t1 = 240.0 + dt  # Time to start increasing demand
-    t2 = 960.0 + dt  # Time to reach final demand
-    if time < t1
-        return initial_demand
-    elseif time < t2
-        return initial_demand + (final_demand - initial_demand) * (time - t1) / (t2 - t1)
->>>>>>> 40c4bcf7
     else
-        # Example: linearly increasing demand from 0.5 to 1.0 over the simulation time
         initial_demand = 0.4
         final_demand = 0.8
         t1 = 240.0 + dt  # Time to start increasing demand
