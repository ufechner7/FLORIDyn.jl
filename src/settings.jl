--- conflicted
+++ resolved
@@ -897,7 +897,6 @@
     init_states = [Float64[t["a"], t["yaw"], t["ti"]] for t in turbines]
     init_states = reduce(vcat, [s' for s in init_states])  # transpose and concatenate
 
-<<<<<<< HEAD
     # Extract Turbine Groups
     groups = TurbineGroup[]
     if haskey(data, "turbine_groups")
@@ -917,9 +916,6 @@
     end
 
     ta = TurbineArray(pos, type, init_states, groups)
-    wind, sim, con, floris, floridyn, ta
-=======
-    ta = TurbineArray(pos, type, init_states)
     
     # Validate that all turbines have the same type
     unique_types = unique(ta.type)
@@ -934,7 +930,6 @@
     end
     tp = TurbineProperties(cp_file)
     return wind, sim, con, floris, floridyn, ta, tp
->>>>>>> a7aeb520
 end
 
 """
