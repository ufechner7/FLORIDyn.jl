--- conflicted
+++ resolved
@@ -88,7 +88,6 @@
         y_lim = [minimum(measurement_data), maximum(measurement_data)]
         y_range = y_lim[2] - y_lim[1]
         y_lim = y_lim .+ [-0.1, 0.1] * max(y_range, 0.5)
-<<<<<<< HEAD
         if wf.nT < 10
             lay = get_layout(wf.nT)
             plot_size = 1
@@ -114,27 +113,6 @@
             catch e
                 @error "Error in plot_x" exception=e stacktrace=catch_backtrace()
             end
-=======
-        
-        fig = plt.figure(title, figsize=(10size, 6size))
-        c = plt.get_cmap("inferno")(0.5)  # Single color for separated plots
-        
-        for iT in 1:wf.nT
-            plt.subplot(lay[1], lay[2], iT)
-            plt.plot(
-                timeFDyn[iT:wf.nT:end],
-                measurement_data[iT:wf.nT:end],
-                linewidth=2, color=c
-            )
-            plt.grid(true)
-            plt.title("Turbine $(iT)")
-            plt.xlim(max(timeFDyn[1], 0), timeFDyn[end])
-            plt.ylim(y_lim...)
-            plt.xlabel("Time [s]")
-            plt.ylabel(ylabel)
-            plt.tight_layout()   
-            fig.subplots_adjust(wspace=0.55)
->>>>>>> 79152f9d
         end
     else
         fig = plt.figure(title*" - Line Plot")
