--- conflicted
+++ resolved
@@ -1,7 +1,6 @@
 # Copyright (c) 2025 Marcus Becker, Uwe Fechner
 # SPDX-License-Identifier: BSD-3-Clause
 
-<<<<<<< HEAD
 #= iterate.jl - Observation point iteration for wind farm simulations
 
 This file contains functions for advancing observation points through the wind field
@@ -22,9 +21,6 @@
 - Coordinate transformation to world coordinates
 - Temporal advancement through circular shifting
 - Spatial reordering to maintain proper downstream sequencing =#
-
-=======
->>>>>>> 79152f9d
 """
     IterateOPsBuffers
 
