#!/bin/bash -eu
# Copyright (c) 2025 Uwe Fechner
# SPDX-License-Identifier: BSD-3-Clause

# Start script for normal use of FLORIDyn

# Install TerminalPager and Timers and Revise and ControlPlots globally, if not yet installed
julia -e 'using Pkg;
globaldependencies() = keys(Pkg.project().dependencies)
if ! ("TerminalPager" in globaldependencies()); Pkg.add("TerminalPager"); end;
if ! ("Timers" in globaldependencies()); Pkg.add("Timers"); end;
if ! ("Revise" in globaldependencies()); Pkg.add("Revise"); end;
if ! ("ControlPlots" in globaldependencies()); Pkg.add("ControlPlots"); end;'

# Run Julia (with single threaded garbage collector) and load Revise and FLORIdyn
# In addition, define the function menu()
<<<<<<< HEAD
julia --project -t 8 --gcthreads=4,1 -i -e 'using FLORIDyn; function menu(); include("examples/menu.jl"); end'

# 170s for 300 iterations with 8 threads on Ryzen 7 7850X
=======
julia --project --gcthreads=1,0 -i -e 'using Revise; using FLORIDyn; function menu(); include("examples/menu.jl"); end'

# 448s for 300 iterations with 1 thread
>>>>>>> a87c0840
<|MERGE_RESOLUTION|>--- conflicted
+++ resolved
@@ -12,14 +12,9 @@
 if ! ("Revise" in globaldependencies()); Pkg.add("Revise"); end;
 if ! ("ControlPlots" in globaldependencies()); Pkg.add("ControlPlots"); end;'
 
-# Run Julia (with single threaded garbage collector) and load Revise and FLORIdyn
+# Run Julia with 8 threads and load Revise and FLORIdyn
 # In addition, define the function menu()
-<<<<<<< HEAD
 julia --project -t 8 --gcthreads=4,1 -i -e 'using FLORIDyn; function menu(); include("examples/menu.jl"); end'
 
 # 170s for 300 iterations with 8 threads on Ryzen 7 7850X
-=======
-julia --project --gcthreads=1,0 -i -e 'using Revise; using FLORIDyn; function menu(); include("examples/menu.jl"); end'
-
-# 448s for 300 iterations with 1 thread
->>>>>>> a87c0840
+# 448s for 300 iterations with 1 thread